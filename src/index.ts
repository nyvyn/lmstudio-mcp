#!/usr/bin/env tsx
import { McpServer } from "@modelcontextprotocol/sdk/server/mcp.js";
import { StdioServerTransport } from "@modelcontextprotocol/sdk/server/stdio.js";
import { z } from "zod";
import fetch from "node-fetch";

<<<<<<< HEAD
const LM_STUDIO_BASE_URL = process.env.LM_STUDIO_URL || "http://localhost:1234/v1";
=======
const LM_STUDIO_BASE_URL = "http://localhost:1234";
const V1 = "/v1"; // Version of the LM Studio API
>>>>>>> 448c89d2

const server = new McpServer({
  name: "lmstudio-mcp",
  version: "1.0.0",
  description: "A Model Context Protocol server for LM Studio integration"
});

async function makeRequest(endpoint: string, options: any = {}): Promise<any> {
  const response = await fetch(`${LM_STUDIO_BASE_URL}${V1}${endpoint}`, {
    headers: {
      'Content-Type': 'application/json',
      ...options.headers
    },
    ...options
  }).catch(error => {
    throw new Error(`LM Studio API request failed: ${error instanceof Error ? error.message : String(error)}`);
  });
  
  if (!response.ok) {
    throw new Error(`LM Studio API request failed: HTTP ${response.status}: ${response.statusText}`);
  }
  
  try {
    return await response.json();
  } catch (error) {
    throw new Error(`LM Studio API response parsing failed: ${error instanceof Error ? error.message : String(error)}`);
  }
}

server.registerTool("echo", {
  title: "Echo Tool",
  description: "Echoes back the provided text",
  inputSchema: {
    text: z.string().describe("The text to echo back")
  }
}, async ({ text }: { text: string }) => ({
  content: [{ 
    type: "text", 
    text: `Echo: ${text}` 
  }]
}));

server.registerTool("lmstudio_health_check", {
  title: "LM Studio Health Check",
  description: "Check if LM Studio API is running and accessible",
  inputSchema: {}
}, async () => {
  try {
    const response = await makeRequest("/models");
    return {
      content: [{
        type: "text",
        text: `✅ LM Studio API is running and accessible\nBase URL: ${LM_STUDIO_BASE_URL}\nResponse: ${JSON.stringify(response, null, 2)}`
      }]
    };
  } catch (error) {
    return {
      content: [{
        type: "text",
        text: `❌ LM Studio API is not accessible\nBase URL: ${LM_STUDIO_BASE_URL}\nError: ${error instanceof Error ? error.message : String(error)}`
      }]
    };
  }
});

server.registerTool("lmstudio_list_models", {
  title: "List LM Studio Models",
  description: "Get a list of all available models in LM Studio",
  inputSchema: {}
}, async () => {
  try {
    const response = await makeRequest("/models");
    const models = response.data || [];
    
    if (models.length === 0) {
      return {
        content: [{
          type: "text",
          text: "No models found in LM Studio. Make sure you have loaded models in LM Studio."
        }]
      };
    }
    
    const modelList = models.map((model: any, index: number) => 
      `${index + 1}. ${model.id || model.name || 'Unknown Model'}`
    ).join('\n');
    
    return {
      content: [{
        type: "text",
        text: `Available LM Studio Models (${models.length} total):\n\n${modelList}`
      }]
    };
  } catch (error) {
    return {
      content: [{
        type: "text",
        text: `❌ Failed to list models\nError: ${error instanceof Error ? error.message : String(error)}`
      }]
    };
  }
});

server.registerTool("lmstudio_get_current_model", {
  title: "Get Current LM Studio Model",
  description: "Identify the currently loaded model in LM Studio",
  inputSchema: {}
}, async () => {
  try {
    const response = await makeRequest("/chat/completions", {
      method: "POST",
      body: JSON.stringify({
        model: "local-model",
        messages: [{ role: "user", content: "What model are you?" }],
        max_tokens: 50,
        temperature: 0.1
      })
    });
    
    const modelInfo = response.model || "unknown";
    const message = response.choices?.[0]?.message?.content || "No response";
    
    return {
      content: [{
        type: "text",
        text: `Current Model: ${modelInfo}\n\nModel Response: ${message}`
      }]
    };
  } catch (error) {
    return {
      content: [{
        type: "text",
        text: `❌ Failed to get current model\nError: ${error instanceof Error ? error.message : String(error)}\n\nNote: Make sure a model is loaded and running in LM Studio.`
      }]
    };
  }
});

server.registerTool("lmstudio_chat_completion", {
  title: "LM Studio Chat Completion",
  description: "Generate text completion using the current LM Studio model",
  inputSchema: {
    prompt: z.string().describe("The user prompt/message"),
    system_prompt: z.string().optional().describe("Optional system prompt"),
    temperature: z.number().min(0).max(2).default(0.7).describe("Temperature for randomness (0-2)"),
    max_tokens: z.number().min(1).max(4096).default(150).describe("Maximum tokens to generate")
  }
}, async ({ prompt, system_prompt, temperature = 0.7, max_tokens = 150 }: { 
  prompt: string; 
  system_prompt?: string; 
  temperature?: number; 
  max_tokens?: number; 
}) => {
  try {
    const messages: any[] = [];
    
    if (system_prompt) {
      messages.push({ role: "system", content: system_prompt });
    }
    
    messages.push({ role: "user", content: prompt });
    
    const response = await makeRequest("/chat/completions", {
      method: "POST",
      body: JSON.stringify({
        model: "local-model",
        messages: messages,
        temperature: temperature,
        max_tokens: max_tokens
      })
    });
    
    const completion = response.choices?.[0]?.message?.content || "No response generated";
    const model = response.model || "unknown";
    const usage = response.usage || {};
    
    return {
      content: [{
        type: "text",
        text: `**Model:** ${model}\n**Temperature:** ${temperature}\n**Max Tokens:** ${max_tokens}\n\n**Response:**\n${completion}\n\n**Usage:** ${JSON.stringify(usage, null, 2)}`
      }]
    };
  } catch (error) {
    return {
      content: [{
        type: "text",
        text: `❌ Failed to generate completion\nError: ${error instanceof Error ? error.message : String(error)}\n\nNote: Make sure a model is loaded and running in LM Studio.`
      }]
    };
  }
});

async function main(): Promise<void> {
  const transport = new StdioServerTransport();
  
  process.stderr.write("LM Studio MCP Server starting...\n");
  
  try {
    await server.connect(transport);
    process.stderr.write("LM Studio MCP Server connected successfully\n");
  } catch (error) {
    process.stderr.write(`Failed to start server: ${error}\n`);
    process.exit(1);
  }
}

// Start the server when run directly
main().catch((error) => {
  process.stderr.write(`Server error: ${error}\n`);
  process.exit(1);
});<|MERGE_RESOLUTION|>--- conflicted
+++ resolved
@@ -4,12 +4,8 @@
 import { z } from "zod";
 import fetch from "node-fetch";
 
-<<<<<<< HEAD
 const LM_STUDIO_BASE_URL = process.env.LM_STUDIO_URL || "http://localhost:1234/v1";
-=======
-const LM_STUDIO_BASE_URL = "http://localhost:1234";
-const V1 = "/v1"; // Version of the LM Studio API
->>>>>>> 448c89d2
+const V1 = "/v1"; // Version of the OpenAI API
 
 const server = new McpServer({
   name: "lmstudio-mcp",
